--- conflicted
+++ resolved
@@ -141,11 +141,7 @@
 
         private void OnConfirm(ButtonEventArgs args)
         {
-<<<<<<< HEAD
-            var config = GenerateDictionary<string, LineEdit>(_inputs, "Text");
-=======
             var config = GenerateDictionary(_inputs, "Text");
->>>>>>> e567e9fe
 
             Owner.SendConfiguration(config);
             Close();
